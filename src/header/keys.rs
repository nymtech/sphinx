--- conflicted
+++ resolved
@@ -122,14 +122,9 @@
         Scalar::from_bytes_mod_order(hmac)
     }
 
-<<<<<<< HEAD
-pub fn compute_shared_key(node_pub_key: crypto::PublicKey, exponent: &Scalar) -> crypto::SharedKey {
-    node_pub_key * exponent
-=======
-    fn compute_shared_key(node_pub_key: crypto::PublicKey, exponent: &Scalar) -> crypto::SharedKey {
-        node_pub_key * exponent
-    }
->>>>>>> 3d6e39b4
+    pub fn compute_shared_key(base: crypto::PublicKey, exponent: &Scalar) -> crypto::SharedKey {
+        base * exponent
+    }
 }
 
 #[cfg(test)]
