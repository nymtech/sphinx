--- conflicted
+++ resolved
@@ -1,4 +1,3 @@
-<<<<<<< HEAD
 use crate::constants::{
     HKDF_INPUT_SEED, INTEGRITY_MAC_KEY_SIZE, PAYLOAD_KEY_SIZE, ROUTING_KEYS_LENGTH,
 };
@@ -8,22 +7,10 @@
 use crate::utils::crypto;
 use crate::utils::crypto::compute_keyed_hmac;
 use crate::utils::crypto::CURVE_GENERATOR;
-=======
->>>>>>> 5d324af8
 use curve25519_dalek::scalar::Scalar;
 use hkdf::Hkdf;
 use sha2::Sha256;
 
-<<<<<<< HEAD
-=======
-use crate::constants::{HKDF_INPUT_SEED, ROUTING_KEYS_LENGTH};
-use crate::header::header::{address_fixture, Destination, MixNode, RouteElement, RoutingKeys};
-use crate::utils::crypto;
-use crate::utils::crypto::CURVE_GENERATOR;
-
-type HmacSha256 = Hmac<Sha256>;
-
->>>>>>> 5d324af8
 pub struct KeyMaterial {
     pub initial_shared_secret: crypto::SharedSecret,
     pub routing_keys: Vec<RoutingKeys>,
@@ -143,27 +130,9 @@
     }
 }
 
-<<<<<<< HEAD
-    // I've included so many contexts as we might change behaviour based on RouteElement being
-    // ForwardHop or FinalHop. We want the tests to break in that case.
-    describe "deriving key material" {
-        fn new_route_forward_hop(pub_key: crypto::PublicKey) -> RouteElement {
-            RouteElement::ForwardHop(MixNode {
-                address: address_fixture(),
-                pub_key,
-            })
-        }
-
-        fn new_route_final_hop(pub_key: crypto::PublicKey, address: crate::header::header::AddressBytes, identifier: crate::header::header::SURBIdentifier) -> RouteElement {
-            RouteElement::FinalHop(Destination {
-                pub_key, address, identifier
-            })
-        }
-=======
 #[cfg(test)]
 mod deriving_key_material {
     use super::*;
->>>>>>> 5d324af8
 
     fn new_route_forward_hop(pub_key: crypto::PublicKey) -> RouteElement {
         RouteElement::ForwardHop(MixNode {
@@ -196,16 +165,6 @@
         }
     }
 
-<<<<<<< HEAD
-        context "with a route with no forward hops and a destination" {
-            before {
-                let route: Vec<RouteElement> = vec![
-                    new_route_final_hop(crypto::generate_random_curve_point(), address_fixture(), surb_identifier_fixture())
-                ];
-                let initial_secret = crypto::generate_secret();
-                let key_material = derive(&route, initial_secret);
-            }
-=======
     #[cfg(test)]
     mod for_a_route_with_no_forward_hops_and_a_destination {
         use super::*;
@@ -219,7 +178,6 @@
             let key_material = derive(&route, initial_secret);
             return (route, initial_secret, key_material);
         }
->>>>>>> 5d324af8
 
         #[test]
         fn it_returns_number_of_shared_keys_equal_to_length_of_the_route() {
@@ -258,17 +216,6 @@
         }
     }
 
-<<<<<<< HEAD
-        context "with a route with 1 forward hop and a destination" {
-            before {
-                let route: Vec<RouteElement> = vec![
-                    new_route_forward_hop(crypto::generate_random_curve_point()),
-                    new_route_final_hop(crypto::generate_random_curve_point(), address_fixture(), surb_identifier_fixture())
-                ];
-                let initial_secret = crypto::generate_secret();
-                let key_material = derive(&route, initial_secret);
-            }
-=======
     #[cfg(test)]
     mod for_a_route_with_1_forward_hops_and_a_destination {
         use super::*;
@@ -282,7 +229,6 @@
             let key_material = derive(&route, initial_secret);
             return (route, initial_secret, key_material);
         }
->>>>>>> 5d324af8
 
         #[test]
         fn it_returns_number_of_shared_keys_equal_to_length_of_the_route() {
@@ -320,19 +266,6 @@
         }
     }
 
-<<<<<<< HEAD
-        context "with a route with 3 forward hops and a destination" {
-            before {
-                let route: Vec<RouteElement> = vec![
-                    new_route_forward_hop(crypto::generate_random_curve_point()),
-                    new_route_forward_hop(crypto::generate_random_curve_point()),
-                    new_route_forward_hop(crypto::generate_random_curve_point()),
-                    new_route_final_hop(crypto::generate_random_curve_point(), address_fixture(), surb_identifier_fixture())
-                ];
-                let initial_secret = crypto::generate_secret();
-                let key_material = derive(&route, initial_secret);
-            }
-=======
     #[cfg(test)]
     mod for_a_route_with_3_forward_hops_and_a_destination {
         use super::*;
@@ -348,7 +281,6 @@
             let key_material = derive(&route, initial_secret);
             return (route, initial_secret, key_material);
         }
->>>>>>> 5d324af8
 
         #[test]
         fn it_returns_number_of_shared_keys_equal_to_length_of_the_route() {
@@ -438,22 +370,6 @@
     }
 }
 
-<<<<<<< HEAD
-    describe "key derivation function" {
-        it "expands the seed key to expected length" {
-            let shared_key = crypto::generate_random_curve_point();
-            let routing_keys = key_derivation_function(shared_key);
-            assert_eq!(crypto::STREAM_CIPHER_KEY_SIZE, routing_keys.stream_cipher_key.len());
-            assert_eq!(INTEGRITY_MAC_KEY_SIZE, routing_keys.header_integrity_hmac_key.len());
-            assert_eq!(PAYLOAD_KEY_SIZE, routing_keys.payload_key.len());
-        }
-        it "returns the same output for two equal inputs" {
-            let shared_key = crypto::generate_random_curve_point();
-            let routing_keys1 = key_derivation_function(shared_key);
-            let routing_keys2 = key_derivation_function(shared_key);
-            assert_eq!(routing_keys1, routing_keys2);
-        }
-=======
 #[cfg(test)]
 mod key_derivation_function {
     use super::*;
@@ -474,7 +390,6 @@
         let routing_keys1 = key_derivation_function(shared_key);
         let routing_keys2 = key_derivation_function(shared_key);
         assert_eq!(routing_keys1, routing_keys2);
->>>>>>> 5d324af8
     }
 }
 
