<<<<<<< HEAD
use crate::constants::INTEGRITY_MAC_SIZE;
use crate::header::header::RouteElement;
use crate::header::keys::PayloadKey;
=======
use crate::header::filler::Filler;
use crate::header::header::RouteElement;
use crate::header::keys::PayloadKey;
use crate::header::routing::EncapsulatedRoutingInformation;
>>>>>>> 3d6e39b4
use crate::utils::crypto;
use crate::Hop;

pub mod delays;
pub mod filler;
pub mod header;
pub mod keys;
pub mod routing;
pub mod unwrap;

pub struct SphinxHeader {
    pub shared_secret: crypto::SharedSecret,
<<<<<<< HEAD
    pub routing_info: routing::RoutingInfo,
}

#[derive(Debug)]
pub enum SphinxUnwrapError {
    IntegrityMacError,
=======
    pub routing_info: EncapsulatedRoutingInformation,
>>>>>>> 3d6e39b4
}

// needs client's secret key, how should we inject this?
// needs to deal with SURBs too at some point
pub fn create(route: &[RouteElement]) -> (SphinxHeader, Vec<PayloadKey>) {
    let initial_secret = crypto::generate_secret();
    let key_material = keys::KeyMaterial::derive(route, initial_secret);
    let delays = delays::generate(route.len() - 1); // we don't generate delay for the destination
    let filler_string = Filler::new(&key_material.routing_keys);
    let routing_info = routing::EncapsulatedRoutingInformation::new(
        route,
        &key_material.routing_keys,
        filler_string,
    )
    .unwrap();

    // encapsulate routing information, compute MACs
    (
        SphinxHeader {
            shared_secret: key_material.initial_shared_secret,
            routing_info,
        },
        key_material
            .routing_keys
            .iter()
            .map(|routing_key| routing_key.payload_key)
            .collect(),
    )
}

pub fn process_header(
    header: SphinxHeader,
    routing_keys: &routing::RoutingKeys,
) -> Result<(SphinxHeader, Hop), SphinxUnwrapError> {
    if !unwrap::check_integrity_mac(
        header.routing_info.header_integrity_hmac,
        routing_keys.header_integrity_hmac_key,
        header.routing_info.enc_header,
    ) {
        return Err(SphinxUnwrapError::IntegrityMacError);
    };

    let tmp = unwrap::unwrap_routing_information(header, &routing_keys.stream_cipher_key);
    Ok((
        SphinxHeader {
            shared_secret: curve25519_dalek::montgomery::MontgomeryPoint([0u8; 32]),
            routing_info: routing::RoutingInfo {
                enc_header: [0u8; routing::ROUTING_INFO_SIZE],
                header_integrity_hmac: [0u8; INTEGRITY_MAC_SIZE],
            },
        },
        Hop {
            host: header::RouteElement::ForwardHop(header::MixNode {
                address: header::node_address_fixture(),
                pub_key: curve25519_dalek::montgomery::MontgomeryPoint([0u8; 32]),
            }),
            delay: 0.0,
        },
    ))
}<|MERGE_RESOLUTION|>--- conflicted
+++ resolved
@@ -1,13 +1,7 @@
-<<<<<<< HEAD
-use crate::constants::INTEGRITY_MAC_SIZE;
-use crate::header::header::RouteElement;
-use crate::header::keys::PayloadKey;
-=======
 use crate::header::filler::Filler;
 use crate::header::header::RouteElement;
 use crate::header::keys::PayloadKey;
 use crate::header::routing::EncapsulatedRoutingInformation;
->>>>>>> 3d6e39b4
 use crate::utils::crypto;
 use crate::Hop;
 
@@ -20,16 +14,12 @@
 
 pub struct SphinxHeader {
     pub shared_secret: crypto::SharedSecret,
-<<<<<<< HEAD
-    pub routing_info: routing::RoutingInfo,
+    pub routing_info: EncapsulatedRoutingInformation,
 }
 
 #[derive(Debug)]
 pub enum SphinxUnwrapError {
     IntegrityMacError,
-=======
-    pub routing_info: EncapsulatedRoutingInformation,
->>>>>>> 3d6e39b4
 }
 
 // needs client's secret key, how should we inject this?
@@ -62,24 +52,20 @@
 
 pub fn process_header(
     header: SphinxHeader,
-    routing_keys: &routing::RoutingKeys,
+    routing_keys: &keys::RoutingKeys,
 ) -> Result<(SphinxHeader, Hop), SphinxUnwrapError> {
-    if !unwrap::check_integrity_mac(
-        header.routing_info.header_integrity_hmac,
+    if !header.routing_info.integrity_mac.verify(
         routing_keys.header_integrity_hmac_key,
-        header.routing_info.enc_header,
+        &header.routing_info.enc_routing_information.get_value(),
     ) {
         return Err(SphinxUnwrapError::IntegrityMacError);
-    };
+    }
 
-    let tmp = unwrap::unwrap_routing_information(header, &routing_keys.stream_cipher_key);
+    //let tmp = unwrap::unwrap_routing_information(header, routing_keys.stream_cipher_key);
     Ok((
         SphinxHeader {
             shared_secret: curve25519_dalek::montgomery::MontgomeryPoint([0u8; 32]),
-            routing_info: routing::RoutingInfo {
-                enc_header: [0u8; routing::ROUTING_INFO_SIZE],
-                header_integrity_hmac: [0u8; INTEGRITY_MAC_SIZE],
-            },
+            routing_info: routing::encapsulated_routing_information_fixture(),
         },
         Hop {
             host: header::RouteElement::ForwardHop(header::MixNode {
